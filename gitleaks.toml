title = "gitleaks config"
[[regexes]]
description = "AWS"
regex = '''AKIA[0-9A-Z]{16}'''
[[regexes]]
description = "RKCS8"
regex = '''-----BEGIN PRIVATE KEY-----'''
[[regexes]]
description = "RSA"
regex = '''-----BEGIN RSA PRIVATE KEY-----'''
[[regexes]]
description = "Github"
regex = '''(?i)github.*['\"][0-9a-zA-Z]{35,40}['\"]'''
[[regexes]]
description = "SSH"
regex = '''-----BEGIN OPENSSH PRIVATE KEY-----'''
[[regexes]]
description = "Facebook"
regex = '''(?i)facebook.*['\"][0-9a-f]{32}['\"]'''
[[regexes]]
description = "Twitter"
regex = '''(?i)twitter.*['\"][0-9a-zA-Z]{35,44}['\"]'''
[[regexes]]
<<<<<<< HEAD
description = "PGP"
regex = '''-----BEGIN PGP PRIVATE KEY BLOCK-----'''
=======
description = "Slack token"
regex = '''xoxo[bapr]-.*'''
>>>>>>> e5b62cbc

[whitelist]
regexes = [
  # "AKIA.*EXAMPLE",
]
files = [
  "(.*?)(jpg|gif|doc|pdf|bin|go)$"
]<|MERGE_RESOLUTION|>--- conflicted
+++ resolved
@@ -21,13 +21,11 @@
 description = "Twitter"
 regex = '''(?i)twitter.*['\"][0-9a-zA-Z]{35,44}['\"]'''
 [[regexes]]
-<<<<<<< HEAD
 description = "PGP"
 regex = '''-----BEGIN PGP PRIVATE KEY BLOCK-----'''
-=======
+[[regexes]]
 description = "Slack token"
 regex = '''xoxo[bapr]-.*'''
->>>>>>> e5b62cbc
 
 [whitelist]
 regexes = [
